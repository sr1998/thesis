--- conflicted
+++ resolved
@@ -436,7 +436,6 @@
 
 
 if __name__ == "__main__":
-<<<<<<< HEAD
     fire.Fire(main)
 
     # main(
@@ -448,18 +447,4 @@
     #     metadata_file="sample_group_species_preprocessed.csv",
     #     eval_k_shot=10,
     #     positive_class_label="Disease",
-    # )
-=======
-    # fire.Fire(main)
-
-    main(
-        "sun et al",
-        "run_configs.rf_metalearning_baseline_for_sun_et_al",
-        test_study="HanL_2021",
-        # val_study="JieZ_2017",
-        abundance_file="mpa4_species_profile_preprocessed.csv",
-        metadata_file="sample_group_species_preprocessed.csv",
-        eval_k_shot=10,
-        positive_class_label="Disease",
-    )
->>>>>>> 6ae96e1a
+    # )